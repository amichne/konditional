package io.amichne.konditional.serialization

import io.amichne.konditional.context.AppLocale
import io.amichne.konditional.context.Context
import io.amichne.konditional.context.Platform
import io.amichne.konditional.context.Rollout
import io.amichne.konditional.context.Version
import io.amichne.konditional.context.evaluate
import io.amichne.konditional.core.FlagDefinition
import io.amichne.konditional.core.buildSnapshot
import io.amichne.konditional.core.id.StableId
import io.amichne.konditional.core.instance.Konfig
import io.amichne.konditional.core.internal.SingletonFlagRegistry
import io.amichne.konditional.core.result.getOrThrow
import io.amichne.konditional.example.SampleFeatureEnum
import io.amichne.konditional.internal.serialization.models.FlagValue
import io.amichne.konditional.internal.serialization.models.SerializableFlag
import io.amichne.konditional.internal.serialization.models.SerializablePatch
import io.amichne.konditional.internal.serialization.models.SerializableRule
import io.amichne.konditional.rules.ConditionalValue.Companion.targetedBy
import io.amichne.konditional.rules.Rule
import io.amichne.konditional.rules.versions.LeftBound
import org.junit.jupiter.api.AfterEach
import org.junit.jupiter.api.BeforeEach
import org.junit.jupiter.api.Test
import kotlin.test.assertEquals
import kotlin.test.assertNotNull
import kotlin.test.assertTrue

class SnapshotSerializerTest {
    private val serializer = SnapshotSerializer.default

    @BeforeEach
    fun setUp() {
        // Register the test enum flags
        FeatureRegistry.registerEnum<SampleFeatureEnum>()
    }

    @AfterEach
    fun tearDown() {
        // Clean up registry after each test
        FeatureRegistry.clear()
    }

    @Test
    fun `test simple flag serialization and deserialization`() {
        // Create a simple snapshot with one flag
        val snapshot = buildSnapshot {
            SampleFeatureEnum.ENABLE_COMPACT_CARDS with {
                default(true)
            }
        }

        // Serialize
        val json = serializer.serialize(snapshot)
        assertNotNull(json)
        assertTrue(json.contains("enable_compact_cards"))
        assertTrue(json.contains("BOOLEAN"))

        // Deserialize
        val deserialized = serializer.deserialize(json).getOrThrow()
        assertNotNull(deserialized)

        // Verify equality by evaluating both
        val testContext = Context(
            locale = AppLocale.EN_US,
            platform = Platform.IOS,
            appVersion = Version.of(1, 0, 0),
            stableId = StableId.of("a1b2c3d4e5f6a7b8c9d0e1f2a3b4c5d6")
        )

        SingletonFlagRegistry.load(snapshot)
        val originalValue = testContext.evaluate(SampleFeatureEnum.ENABLE_COMPACT_CARDS)

        SingletonFlagRegistry.load(deserialized)
        val deserializedValue = testContext.evaluate(SampleFeatureEnum.ENABLE_COMPACT_CARDS)

        assertEquals(originalValue, deserializedValue)
    }

    @Test
    fun `test flag with rules serialization and deserialization`() {
        // Create a snapshot with complex rules using direct Condition construction
        val condition = FlagDefinition(
            feature = SampleFeatureEnum.FIFTY_TRUE_US_IOS,
            values = listOf(
                Rule<Context>(
                    rollout = Rollout.of(50.0),
                    locales = setOf(AppLocale.EN_US),
                    platforms = setOf(Platform.IOS)
                ).targetedBy(true)
            ),
            defaultValue = false
        )

        val konfig = Konfig(
            mapOf(SampleFeatureEnum.FIFTY_TRUE_US_IOS to (condition))
        )

        // Serialize
        val json = serializer.serialize(konfig)
        assertNotNull(json)
        assertTrue(json.contains("fifty_true_us_ios"))
        assertTrue(json.contains("EN_US"))
        assertTrue(json.contains("IOS"))
        assertTrue(json.contains("50.0"))

        // Deserialize
        val deserialized = serializer.deserialize(json).getOrThrow()
        assertNotNull(deserialized)

        // Verify by comparing evaluation results with different contexts
        val contexts = listOf(
            Context(
                AppLocale.EN_US,
                Platform.IOS,
                Version.of(1, 0, 0),
                StableId.of("a1b2c3d4e5f6a7b8c9d0e1f2a3b4c5d1")
            ),
            Context(
                AppLocale.EN_US,
                Platform.IOS,
                Version.of(1, 0, 0),
                StableId.of("a1b2c3d4e5f6a7b8c9d0e1f2a3b4c5d2")
            ),
            Context(
                AppLocale.EN_US,
                Platform.ANDROID,
                Version.of(1, 0, 0),
                StableId.of("a1b2c3d4e5f6a7b8c9d0e1f2a3b4c5d3")
            ),
            Context(AppLocale.ES_US, Platform.IOS, Version.of(1, 0, 0), StableId.of("a1b2c3d4e5f6a7b8c9d0e1f2a3b4c5d4"))
        )

        contexts.forEach { context ->
            SingletonFlagRegistry.load(konfig)
            val originalValue = context.evaluate(SampleFeatureEnum.FIFTY_TRUE_US_IOS)

            SingletonFlagRegistry.load(deserialized)
            val deserializedValue = context.evaluate(SampleFeatureEnum.FIFTY_TRUE_US_IOS)

            assertEquals(
                originalValue,
                deserializedValue,
                "Values should match for context: $context"
            )
        }
    }

    @Test
    fun `test flag with version ranges serialization`() {
        val condition = FlagDefinition(
            feature = SampleFeatureEnum.VERSIONED,
            bounds = listOf(
                Rule<Context>(
                    rollout = Rollout.of(100.0),
                    versionRange = LeftBound(Version(7, 10, 0))
                ).targetedBy(true)
            ),
            defaultValue = false
        )

        val konfig = Konfig(
            mapOf(SampleFeatureEnum.VERSIONED to condition)
        )

        // Serialize
        val json = serializer.serialize(konfig)
        assertNotNull(json)
        assertTrue(json.contains("MIN_BOUND"))
        assertTrue(json.contains("\"major\": 7") || json.contains("\"major\":7"))
        assertTrue(json.contains("\"minor\": 10") || json.contains("\"minor\":10"))

        // Deserialize
        val deserialized = serializer.deserialize(json).getOrThrow()

        // Test with various versions
        val testCases = listOf(
            Version.of(7, 9, 0) to false,  // Too old
            Version.of(7, 10, 0) to true,  // Min bound (inclusive)
            Version.of(7, 15, 3) to true,  // Within range
            Version.of(8, 0, 0) to true,   // Higher version
        )

        testCases.forEach { (version, expected) ->
            val context = Context(
                AppLocale.EN_US,
                Platform.IOS,
                version,
                StableId.of("a1b2c3d4e5f6a7b8c9d0e1f2a3b4c5d6")
            )

            SingletonFlagRegistry.load(konfig)
            val originalValue = context.evaluate(SampleFeatureEnum.VERSIONED)

            SingletonFlagRegistry.load(deserialized)
            val deserializedValue = context.evaluate(SampleFeatureEnum.VERSIONED)

            assertEquals(originalValue, deserializedValue)
            assertEquals(expected, deserializedValue, "Version $version should evaluate to $expected")
        }
    }

    @Test
    fun `test multiple flags serialization`() {
        val snapshot = buildSnapshot {
            SampleFeatureEnum.ENABLE_COMPACT_CARDS with {
                default(true)
            }
            SampleFeatureEnum.USE_LIGHTWEIGHT_HOME with {
                default(false)
            }
            SampleFeatureEnum.UNIFORM50 with {
                default(false)
            }
        }

        // Serialize
        val json = serializer.serialize(snapshot)
        assertNotNull(json)
        assertTrue(json.contains("enable_compact_cards"))
        assertTrue(json.contains("use_lightweight_home"))
        assertTrue(json.contains("uniform50"))

        // Deserialize
        val deserialized = serializer.deserialize(json).getOrThrow()

        // Verify all flags evaluate correctly
        val context = Context(
            AppLocale.EN_US,
            Platform.WEB,
            Version.of(1, 0, 0),
            StableId.of("a1b2c3d4e5f6a7b8c9d0e1f2a3b4c5d6")
        )

        SingletonFlagRegistry.load(snapshot)
        val originalValues = context.evaluate()

        SingletonFlagRegistry.load(deserialized)
        val deserializedValues = context.evaluate()

        assertEquals(3, originalValues.size)
        assertEquals(3, deserializedValues.size)

        // Compare each flag
        originalValues.forEach { (key, value) ->
<<<<<<< HEAD
            assertEquals(value, deserializedValues[key], "Flag ${(key as Conditional<*, *, *>).key} should match")
=======
            assertEquals(value, deserializedValues[key], "Flag ${key.key} should match")
>>>>>>> 17b7c477
        }
    }

    @Test
    fun `test patch update - add new flag`() {
        // Create initial snapshot with one flag
        val initialSnapshot = buildSnapshot {
            SampleFeatureEnum.ENABLE_COMPACT_CARDS with {
                default(true)
            }
        }

        // Create a patch that adds a new flag
        val patch = SerializablePatch(
            flags = listOf(
                SerializableFlag(
                    key = "use_lightweight_home",
                    defaultValue = FlagValue.from(false),
                    rules = listOf(
                        SerializableRule(
                            value = FlagValue.from(true),
                            locales = setOf("EN_US"),
                            platforms = setOf("IOS")
                        )
                    )
                )
            )
        )

        // Apply patch
        val patchedSnapshot = serializer.applyPatch(initialSnapshot, patch).getOrThrow()

        // Verify the patch was applied
        val context = Context(
            AppLocale.EN_US,
            Platform.IOS,
            Version.of(1, 0, 0),
            StableId.of("a1b2c3d4e5f6a7b8c9d0e1f2a3b4c5d6")
        )

        SingletonFlagRegistry.load(patchedSnapshot)
        val values = context.evaluate()

        assertEquals(2, values.size, "Should have 2 flags after patch")
        assertTrue(values.containsKey(SampleFeatureEnum.ENABLE_COMPACT_CARDS))
        assertTrue(values.containsKey(SampleFeatureEnum.USE_LIGHTWEIGHT_HOME))
    }

    @Test
    fun `test patch update - update existing flag`() {
        // Create initial snapshot
        val initialSnapshot = buildSnapshot {
            SampleFeatureEnum.ENABLE_COMPACT_CARDS with {
                default(false)
            }
        }

        // Create a patch that updates the flag
        val patch = SerializablePatch(
            flags = listOf(
                SerializableFlag(
                    key = "enable_compact_cards",
                    defaultValue = FlagValue.from(true)  // Changed from false to true
                )
            )
        )

        // Apply patch
        val patchedSnapshot = serializer.applyPatch(initialSnapshot, patch).getOrThrow()

        // Verify the update
        val context = Context(
            AppLocale.EN_US,
            Platform.IOS,
            Version.of(1, 0, 0),
            StableId.of("a1b2c3d4e5f6a7b8c9d0e1f2a3b4c5d6")
        )

        SingletonFlagRegistry.load(patchedSnapshot)
        val value = context.evaluate(SampleFeatureEnum.ENABLE_COMPACT_CARDS)

        assertEquals(true, value, "Flag should now default to true")
    }

    @Test
    fun `test patch update - remove flag`() {
        // Create initial snapshot with two flags
        val initialSnapshot = buildSnapshot {
            SampleFeatureEnum.ENABLE_COMPACT_CARDS with {
                default(true)
            }
            SampleFeatureEnum.USE_LIGHTWEIGHT_HOME with {
                default(false)
            }
        }

        // Create a patch that removes one flag
        val patch = SerializablePatch(
            flags = emptyList(),
            removeKeys = listOf("use_lightweight_home")
        )

        // Apply patch
        val patchedSnapshot = serializer.applyPatch(initialSnapshot, patch).getOrThrow()

        // Verify the flag was removed
        val context = Context(
            AppLocale.EN_US,
            Platform.IOS,
            Version.of(1, 0, 0),
            StableId.of("a1b2c3d4e5f6a7b8c9d0e1f2a3b4c5d6")
        )

        SingletonFlagRegistry.load(patchedSnapshot)
        val values = context.evaluate()

        assertEquals(1, values.size, "Should have 1 flag after removal")
        assertTrue(values.containsKey(SampleFeatureEnum.ENABLE_COMPACT_CARDS))
    }

    @Test
    fun `test patch from JSON`() {
        // Create initial snapshot
        val initialSnapshot = buildSnapshot {
            SampleFeatureEnum.ENABLE_COMPACT_CARDS with {
                default(false)
            }
        }

        // Create patch JSON
        val patchJson = """
            {
              "flags": [
                {
                  "key": "enable_compact_cards",
                  "defaultValue": {
                    "type": "BOOLEAN",
                    "value": true
                  },
                  "salt": "v2",
                  "isActive": true,
                  "rules": []
                }
              ],
              "removeKeys": []
            }
        """.trimIndent()

        // Apply patch from JSON
        val patchedSnapshot = serializer.applyPatchJson(initialSnapshot, patchJson).getOrThrow()

        // Verify the patch was applied
        val context = Context(
            AppLocale.EN_US,
            Platform.IOS,
            Version.of(1, 0, 0),
            StableId.of("a1b2c3d4e5f6a7b8c9d0e1f2a3b4c5d6")
        )

        SingletonFlagRegistry.load(patchedSnapshot)
        val value = context.evaluate(SampleFeatureEnum.ENABLE_COMPACT_CARDS)

        assertEquals(true, value, "Flag should be updated to true")
    }

    @Test
    fun `test round-trip equality with complex configuration`() {
        // Create a complex snapshot with multiple flags
        val snapshot = buildSnapshot {
            SampleFeatureEnum.ENABLE_COMPACT_CARDS with {
                default(true)
            }
            SampleFeatureEnum.USE_LIGHTWEIGHT_HOME with {
                default(false)
            }
            SampleFeatureEnum.VERSIONED with {
                default(false)
            }
        }

        // Perform round-trip: serialize then deserialize
        val json = serializer.serialize(snapshot)
        val deserialized = serializer.deserialize(json).getOrThrow()

        // Test with multiple contexts to ensure behavior is identical
        val contexts = listOf(
            Context(
                AppLocale.EN_US,
                Platform.IOS,
                Version.of(1, 0, 0),
                StableId.of("a1b2c3d4e5f6a7b8c9d0e1f2a3b4c5d1")
            ),
            Context(
                AppLocale.EN_CA,
                Platform.IOS,
                Version.of(7, 5, 0),
                StableId.of("a1b2c3d4e5f6a7b8c9d0e1f2a3b4c5d2")
            ),
            Context(
                AppLocale.ES_US,
                Platform.ANDROID,
                Version.of(8, 0, 0),
                StableId.of("a1b2c3d4e5f6a7b8c9d0e1f2a3b4c5d3")
            ),
            Context(AppLocale.HI_IN, Platform.WEB, Version.of(6, 0, 0), StableId.of("a1b2c3d4e5f6a7b8c9d0e1f2a3b4c5d4"))
        )

        contexts.forEach { context ->
            SingletonFlagRegistry.load(snapshot)
            val originalValues = context.evaluate()

            SingletonFlagRegistry.load(deserialized)
            val deserializedValues = context.evaluate()

            assertEquals(
                originalValues.size,
                deserializedValues.size,
                "Number of flags should match for context: $context"
            )

            originalValues.forEach { (key, value) ->
                assertEquals(
                    value,
                    deserializedValues[key],
                    "Flag ${key.key} should match for context: $context"
                )
            }
        }
    }
}<|MERGE_RESOLUTION|>--- conflicted
+++ resolved
@@ -244,11 +244,7 @@
 
         // Compare each flag
         originalValues.forEach { (key, value) ->
-<<<<<<< HEAD
-            assertEquals(value, deserializedValues[key], "Flag ${(key as Conditional<*, *, *>).key} should match")
-=======
             assertEquals(value, deserializedValues[key], "Flag ${key.key} should match")
->>>>>>> 17b7c477
         }
     }
 
