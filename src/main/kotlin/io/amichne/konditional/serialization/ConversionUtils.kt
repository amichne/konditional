package io.amichne.konditional.serialization

import io.amichne.konditional.context.AppLocale
import io.amichne.konditional.context.Context
import io.amichne.konditional.context.Platform
import io.amichne.konditional.context.Rollout
import io.amichne.konditional.core.Feature
import io.amichne.konditional.core.FlagDefinition
import io.amichne.konditional.core.instance.Konfig
import io.amichne.konditional.core.instance.KonfigPatch
import io.amichne.konditional.core.result.ParseError
import io.amichne.konditional.core.result.ParseResult
<<<<<<< HEAD
import io.amichne.konditional.core.types.EncodableValue
=======
import io.amichne.konditional.internal.serialization.models.FlagValue
import io.amichne.konditional.internal.serialization.models.SerializableFlag
import io.amichne.konditional.internal.serialization.models.SerializablePatch
import io.amichne.konditional.internal.serialization.models.SerializableRule
import io.amichne.konditional.internal.serialization.models.SerializableSnapshot
>>>>>>> 17b7c477
import io.amichne.konditional.rules.ConditionalValue
import io.amichne.konditional.rules.ConditionalValue.Companion.targetedBy
import io.amichne.konditional.rules.Rule
import io.amichne.konditional.rules.versions.Unbounded

/**
 * Registry for mapping flag keys to their Feature instances.
 *
 * This registry is required for deserialization since we need to reconstruct the proper
 * Feature references when loading flag configurations from JSON. The registry maintains
 * a bidirectional mapping between string keys and Feature instances.
 *
 * ## Registration
 *
 * Before deserializing flags, you must register all Feature instances that might appear
 * in the serialized configuration:
 *
 * ```kotlin
 * // Register individual conditionals
 * FeatureRegistry.register(Features.DARK_MODE)
 *
 * // Or register entire enum at once
 * FeatureRegistry.registerEnum<Features>()
 * ```
 *
 * ## Thread Safety
 *
 * This registry is NOT thread-safe. Registration should happen during application initialization
 * before any concurrent access.
 *
 * @see io.amichne.konditional.serialization.SnapshotSerializer
 */
<<<<<<< HEAD
object ConditionalRegistry {
    private val registry = mutableMapOf<String, Conditional<*, *, *>>()
=======
object FeatureRegistry {
    private val registry = mutableMapOf<String, Feature<*, *, *>>()
>>>>>>> 17b7c477

    /**
     * Registers a Feature instance with its key.
     *
     * @param conditional The conditional to register
     * @throws IllegalStateException if a different conditional is already registered with the same key
     */
<<<<<<< HEAD
    fun <S : EncodableValue<T>, T : Any, C : Context> register(conditional: Conditional<S, T, C>) {
=======
    fun <S : io.amichne.konditional.core.types.EncodableValue<T>, T : Any, C : Context> register(conditional: Feature<S, T, C>) {
>>>>>>> 17b7c477
        registry[conditional.key] = conditional
    }

    /**
     * Registers all Features from an enum class.
     *
     * This is a convenience method for registering entire enum classes that implement Feature.
     *
     * Example:
     * ```kotlin
     * enum class Features : Feature<Boolean, Context> { ... }
     * FeatureRegistry.registerEnum<Features>()
     * ```
     *
     * @param T The enum type that implements Feature
     */
<<<<<<< HEAD
    inline fun <reified T> registerEnum() where T : Enum<T>, T : Conditional<*, *, *> {
=======
    inline fun <reified T> registerEnum() where T : Enum<T>, T : Feature<*, *, *> {
>>>>>>> 17b7c477
        enumValues<T>().forEach { register(it) }
    }

    /**
     * Retrieves a Feature by its key, returning ParseResult for type-safe error handling.
     *
     * @param key The string key of the conditional
     * @return ParseResult with the registered Feature or an error
     */
<<<<<<< HEAD
    fun get(key: String): ParseResult<Conditional<*, *, *>> {
=======
    fun get(key: String): ParseResult<Feature<*, *, *>> {
>>>>>>> 17b7c477
        return registry[key]?.let { ParseResult.Success(it) }
            ?: ParseResult.Failure(ParseError.FeatureNotFound(key))
    }

    /**
     * Checks if a key is registered.
     *
     * @param key The string key to check
     * @return true if the key is registered, false otherwise
     */
    fun contains(key: String): Boolean = registry.containsKey(key)

    /**
     * Clears all registrations.
     *
     * This is primarily useful for testing to ensure a clean state between tests.
     * Should not be called in production code.
     */
    fun clear() {
        registry.clear()
    }
}

/**
 * Converts a Konfig to a SerializableSnapshot.
 */
internal fun Konfig.toSerializable(): SerializableSnapshot {
    val serializableFlags = flags.map { (conditional, flag) ->
<<<<<<< HEAD
        (flag as FlagDefinition<*, *, *>).toSerializable(conditional.key)
=======
        flag.toSerializable(conditional.key)
>>>>>>> 17b7c477
    }
    return SerializableSnapshot(serializableFlags)
}

/**
 * Converts a FlagDefinition to a SerializableFlag.
 */
<<<<<<< HEAD
private fun <S : EncodableValue<T>, T : Any, C : Context> FlagDefinition<S, T, C>.toSerializable(flagKey: String): SerializableFlag {
=======
private fun <S : io.amichne.konditional.core.types.EncodableValue<T>, T : Any, C : Context> FlagDefinition<S, T, C>.toSerializable(flagKey: String): SerializableFlag {
>>>>>>> 17b7c477
    return SerializableFlag(
        key = flagKey,
        defaultValue = FlagValue.from(defaultValue),
        salt = salt,
        isActive = isActive,
        rules = values.map { it.toSerializable() }
    )
}

/**
 * Converts a ConditionalValue to a SerializableRule.
 */
<<<<<<< HEAD
private fun <S : EncodableValue<T>, T : Any, C : Context> ConditionalValue<S, T, C>.toSerializable(): SerializableRule {
=======
private fun <S : io.amichne.konditional.core.types.EncodableValue<T>, T : Any, C : Context> ConditionalValue<S, T, C>.toSerializable(): SerializableRule {
>>>>>>> 17b7c477
    return SerializableRule(
        value = FlagValue.from(value),
        rampUp = rule.rollout.value,
        note = rule.note,
        locales = rule.baseEvaluable.locales.map { it.name }.toSet(),
        platforms = rule.baseEvaluable.platforms.map { it.name }.toSet(),
        versionRange = rule.baseEvaluable.versionRange
    )
}

/**
 * Converts a SerializableSnapshot to a Konfig.
 * Returns ParseResult for type-safe error handling.
 */
internal fun SerializableSnapshot.toSnapshot(): ParseResult<Konfig> {
    return try {
        val flagResults = flags.map { it.toFlagPair() }

        // Check for any failures
        val failures = flagResults.filterIsInstance<ParseResult.Failure>()
        if (failures.isNotEmpty()) {
            return ParseResult.Failure(failures.first().error)
        }

        // Extract successful values
        val flagMap = flagResults
<<<<<<< HEAD
            .filterIsInstance<ParseResult.Success<Pair<Conditional<*, *, *>, FeatureFlag<*, *, *>>>>()
=======
            .filterIsInstance<ParseResult.Success<Pair<Feature<*, *, *>, FlagDefinition<*, *, *>>>>()
>>>>>>> 17b7c477
            .associate { it.value }

        ParseResult.Success(Konfig(flagMap))
    } catch (e: Exception) {
        ParseResult.Failure(ParseError.InvalidSnapshot(e.message ?: "Unknown error"))
    }
}

/**
 * Converts a SerializableFlag to a Map.Entry of Feature to FlagDefinition.
 * Returns ParseResult for type-safe error handling.
 */
<<<<<<< HEAD
private fun SerializableFlag.toFlagPair(): ParseResult<Pair<Conditional<*, *, *>, FeatureFlag<*, *, *>>> {
    return when (val conditionalResult = ConditionalRegistry.get(key)) {
=======
private fun SerializableFlag.toFlagPair(): ParseResult<Pair<Feature<*, *, *>, FlagDefinition<*, *, *>>> {
    return when (val conditionalResult = FeatureRegistry.get(key)) {
>>>>>>> 17b7c477
        is ParseResult.Success -> {
            val conditional = conditionalResult.value
            val definition = toFlagDefinition(conditional)
            ParseResult.Success(conditional to definition)
        }
        is ParseResult.Failure -> ParseResult.Failure(conditionalResult.error)
    }
}

/**
 * Converts a SerializableFlag to a FlagDefinitionImpl.
 * Type-safe: no casting required thanks to FlagValue sealed class.
 */
@Suppress("UNCHECKED_CAST")
<<<<<<< HEAD
private fun <S : EncodableValue<T>, T : Any, C : Context> SerializableFlag.toFlagDefinition(
    conditional: Conditional<S, T, C>
=======
private fun <S : io.amichne.konditional.core.types.EncodableValue<T>, T : Any, C : Context> SerializableFlag.toFlagDefinition(
    conditional: Feature<S, T, C>
>>>>>>> 17b7c477
): FlagDefinition<S, T, C> {
    // Extract typed value from FlagValue (type-safe extraction)
    val typedDefaultValue = defaultValue.extractValue<T>()
    val values = rules.map { it.toValue<S, T, C>() }

    return FlagDefinition(
        feature = conditional,
        bounds = values,
        defaultValue = typedDefaultValue,
        salt = salt,
        isActive = isActive
    )
}

/**
 * Extracts the value from a FlagValue with type safety.
 * The unchecked cast is safe because FlagValue guarantees type correspondence.
 */
@Suppress("UNCHECKED_CAST")
private fun <T : Any> FlagValue<*>.extractValue(): T = this.value as T

/**
 * Converts a SerializableRule to a ConditionalValue.
 */
@Suppress("UNCHECKED_CAST")
<<<<<<< HEAD
private fun <S : EncodableValue<T>, T : Any, C : Context> SerializableRule.toValue(): ConditionalValue<S, T, C> {
=======
private fun <S : io.amichne.konditional.core.types.EncodableValue<T>, T : Any, C : Context> SerializableRule.toValue(): ConditionalValue<S, T, C> {
>>>>>>> 17b7c477
    val typedValue = value.extractValue<T>()
    val rule = toRule<C>()
    return rule.targetedBy(typedValue)
}

/**
 * Converts a SerializableRule to a Rule.
 * Simplified: VersionRange is already the domain type.
 */
private fun <C : Context> SerializableRule.toRule(): Rule<C> {
    return Rule(
        rollout = Rollout.of(rampUp),
        note = note,
        locales = locales.map { AppLocale.valueOf(it) }.toSet(),
        platforms = platforms.map { Platform.valueOf(it) }.toSet(),
        versionRange = (versionRange ?: Unbounded())
    )
}

/**
 * Converts a KonfigPatch to a SerializablePatch.
 */
internal fun KonfigPatch.toSerializable(): SerializablePatch {
    val serializableFlags = flags.map { (conditional, flag) ->
<<<<<<< HEAD
        (flag as FlagDefinition<*, *, *>).toSerializable(conditional.key)
=======
        flag.toSerializable(conditional.key)
>>>>>>> 17b7c477
    }
    val removeKeyStrings = removeKeys.map { it.key }
    return SerializablePatch(serializableFlags, removeKeyStrings)
}

/**
 * Converts a SerializablePatch to a KonfigPatch.
 * Returns ParseResult for type-safe error handling.
 */
internal fun SerializablePatch.toPatch(): ParseResult<KonfigPatch> {
    return try {
        val flagResults = flags.map { it.toFlagPair() }

        // Check for any failures
        val failures = flagResults.filterIsInstance<ParseResult.Failure>()
        if (failures.isNotEmpty()) {
            return ParseResult.Failure(failures.first().error)
        }

        // Extract successful values
        val flagMap = flagResults
<<<<<<< HEAD
            .filterIsInstance<ParseResult.Success<Pair<Conditional<*, *, *>, FeatureFlag<*, *, *>>>>()
=======
            .filterIsInstance<ParseResult.Success<Pair<Feature<*, *, *>, FlagDefinition<*, *, *>>>>()
>>>>>>> 17b7c477
            .associate { it.value }

        // For removeKeys, skip keys that aren't registered (they may have been removed)
        val removeFeatures = removeKeys.mapNotNull { key ->
            when (val result = FeatureRegistry.get(key)) {
                is ParseResult.Success -> result.value
                is ParseResult.Failure -> null  // Skip unregistered keys
            }
        }.toSet()

        ParseResult.Success(KonfigPatch(flagMap, removeFeatures))
    } catch (e: Exception) {
        ParseResult.Failure(ParseError.InvalidSnapshot(e.message ?: "Unknown error"))
    }
}<|MERGE_RESOLUTION|>--- conflicted
+++ resolved
@@ -10,15 +10,11 @@
 import io.amichne.konditional.core.instance.KonfigPatch
 import io.amichne.konditional.core.result.ParseError
 import io.amichne.konditional.core.result.ParseResult
-<<<<<<< HEAD
-import io.amichne.konditional.core.types.EncodableValue
-=======
 import io.amichne.konditional.internal.serialization.models.FlagValue
 import io.amichne.konditional.internal.serialization.models.SerializableFlag
 import io.amichne.konditional.internal.serialization.models.SerializablePatch
 import io.amichne.konditional.internal.serialization.models.SerializableRule
 import io.amichne.konditional.internal.serialization.models.SerializableSnapshot
->>>>>>> 17b7c477
 import io.amichne.konditional.rules.ConditionalValue
 import io.amichne.konditional.rules.ConditionalValue.Companion.targetedBy
 import io.amichne.konditional.rules.Rule
@@ -51,13 +47,8 @@
  *
  * @see io.amichne.konditional.serialization.SnapshotSerializer
  */
-<<<<<<< HEAD
-object ConditionalRegistry {
-    private val registry = mutableMapOf<String, Conditional<*, *, *>>()
-=======
 object FeatureRegistry {
     private val registry = mutableMapOf<String, Feature<*, *, *>>()
->>>>>>> 17b7c477
 
     /**
      * Registers a Feature instance with its key.
@@ -65,11 +56,7 @@
      * @param conditional The conditional to register
      * @throws IllegalStateException if a different conditional is already registered with the same key
      */
-<<<<<<< HEAD
-    fun <S : EncodableValue<T>, T : Any, C : Context> register(conditional: Conditional<S, T, C>) {
-=======
     fun <S : io.amichne.konditional.core.types.EncodableValue<T>, T : Any, C : Context> register(conditional: Feature<S, T, C>) {
->>>>>>> 17b7c477
         registry[conditional.key] = conditional
     }
 
@@ -86,11 +73,7 @@
      *
      * @param T The enum type that implements Feature
      */
-<<<<<<< HEAD
-    inline fun <reified T> registerEnum() where T : Enum<T>, T : Conditional<*, *, *> {
-=======
     inline fun <reified T> registerEnum() where T : Enum<T>, T : Feature<*, *, *> {
->>>>>>> 17b7c477
         enumValues<T>().forEach { register(it) }
     }
 
@@ -100,11 +83,7 @@
      * @param key The string key of the conditional
      * @return ParseResult with the registered Feature or an error
      */
-<<<<<<< HEAD
-    fun get(key: String): ParseResult<Conditional<*, *, *>> {
-=======
     fun get(key: String): ParseResult<Feature<*, *, *>> {
->>>>>>> 17b7c477
         return registry[key]?.let { ParseResult.Success(it) }
             ?: ParseResult.Failure(ParseError.FeatureNotFound(key))
     }
@@ -133,11 +112,7 @@
  */
 internal fun Konfig.toSerializable(): SerializableSnapshot {
     val serializableFlags = flags.map { (conditional, flag) ->
-<<<<<<< HEAD
-        (flag as FlagDefinition<*, *, *>).toSerializable(conditional.key)
-=======
         flag.toSerializable(conditional.key)
->>>>>>> 17b7c477
     }
     return SerializableSnapshot(serializableFlags)
 }
@@ -145,11 +120,7 @@
 /**
  * Converts a FlagDefinition to a SerializableFlag.
  */
-<<<<<<< HEAD
-private fun <S : EncodableValue<T>, T : Any, C : Context> FlagDefinition<S, T, C>.toSerializable(flagKey: String): SerializableFlag {
-=======
 private fun <S : io.amichne.konditional.core.types.EncodableValue<T>, T : Any, C : Context> FlagDefinition<S, T, C>.toSerializable(flagKey: String): SerializableFlag {
->>>>>>> 17b7c477
     return SerializableFlag(
         key = flagKey,
         defaultValue = FlagValue.from(defaultValue),
@@ -162,11 +133,7 @@
 /**
  * Converts a ConditionalValue to a SerializableRule.
  */
-<<<<<<< HEAD
-private fun <S : EncodableValue<T>, T : Any, C : Context> ConditionalValue<S, T, C>.toSerializable(): SerializableRule {
-=======
 private fun <S : io.amichne.konditional.core.types.EncodableValue<T>, T : Any, C : Context> ConditionalValue<S, T, C>.toSerializable(): SerializableRule {
->>>>>>> 17b7c477
     return SerializableRule(
         value = FlagValue.from(value),
         rampUp = rule.rollout.value,
@@ -193,11 +160,7 @@
 
         // Extract successful values
         val flagMap = flagResults
-<<<<<<< HEAD
-            .filterIsInstance<ParseResult.Success<Pair<Conditional<*, *, *>, FeatureFlag<*, *, *>>>>()
-=======
             .filterIsInstance<ParseResult.Success<Pair<Feature<*, *, *>, FlagDefinition<*, *, *>>>>()
->>>>>>> 17b7c477
             .associate { it.value }
 
         ParseResult.Success(Konfig(flagMap))
@@ -210,13 +173,8 @@
  * Converts a SerializableFlag to a Map.Entry of Feature to FlagDefinition.
  * Returns ParseResult for type-safe error handling.
  */
-<<<<<<< HEAD
-private fun SerializableFlag.toFlagPair(): ParseResult<Pair<Conditional<*, *, *>, FeatureFlag<*, *, *>>> {
-    return when (val conditionalResult = ConditionalRegistry.get(key)) {
-=======
 private fun SerializableFlag.toFlagPair(): ParseResult<Pair<Feature<*, *, *>, FlagDefinition<*, *, *>>> {
     return when (val conditionalResult = FeatureRegistry.get(key)) {
->>>>>>> 17b7c477
         is ParseResult.Success -> {
             val conditional = conditionalResult.value
             val definition = toFlagDefinition(conditional)
@@ -231,13 +189,8 @@
  * Type-safe: no casting required thanks to FlagValue sealed class.
  */
 @Suppress("UNCHECKED_CAST")
-<<<<<<< HEAD
-private fun <S : EncodableValue<T>, T : Any, C : Context> SerializableFlag.toFlagDefinition(
-    conditional: Conditional<S, T, C>
-=======
 private fun <S : io.amichne.konditional.core.types.EncodableValue<T>, T : Any, C : Context> SerializableFlag.toFlagDefinition(
     conditional: Feature<S, T, C>
->>>>>>> 17b7c477
 ): FlagDefinition<S, T, C> {
     // Extract typed value from FlagValue (type-safe extraction)
     val typedDefaultValue = defaultValue.extractValue<T>()
@@ -263,11 +216,7 @@
  * Converts a SerializableRule to a ConditionalValue.
  */
 @Suppress("UNCHECKED_CAST")
-<<<<<<< HEAD
-private fun <S : EncodableValue<T>, T : Any, C : Context> SerializableRule.toValue(): ConditionalValue<S, T, C> {
-=======
 private fun <S : io.amichne.konditional.core.types.EncodableValue<T>, T : Any, C : Context> SerializableRule.toValue(): ConditionalValue<S, T, C> {
->>>>>>> 17b7c477
     val typedValue = value.extractValue<T>()
     val rule = toRule<C>()
     return rule.targetedBy(typedValue)
@@ -292,11 +241,7 @@
  */
 internal fun KonfigPatch.toSerializable(): SerializablePatch {
     val serializableFlags = flags.map { (conditional, flag) ->
-<<<<<<< HEAD
-        (flag as FlagDefinition<*, *, *>).toSerializable(conditional.key)
-=======
         flag.toSerializable(conditional.key)
->>>>>>> 17b7c477
     }
     val removeKeyStrings = removeKeys.map { it.key }
     return SerializablePatch(serializableFlags, removeKeyStrings)
@@ -318,11 +263,7 @@
 
         // Extract successful values
         val flagMap = flagResults
-<<<<<<< HEAD
-            .filterIsInstance<ParseResult.Success<Pair<Conditional<*, *, *>, FeatureFlag<*, *, *>>>>()
-=======
             .filterIsInstance<ParseResult.Success<Pair<Feature<*, *, *>, FlagDefinition<*, *, *>>>>()
->>>>>>> 17b7c477
             .associate { it.value }
 
         // For removeKeys, skip keys that aren't registered (they may have been removed)
