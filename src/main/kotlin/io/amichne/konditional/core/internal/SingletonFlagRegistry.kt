--- conflicted
+++ resolved
@@ -1,5 +1,4 @@
 package io.amichne.konditional.core.internal
-import io.amichne.konditional.core.types.EncodableValue
 
 import io.amichne.konditional.context.Context
 import io.amichne.konditional.core.FlagDefinition
@@ -62,15 +61,10 @@
      * This operation atomically updates the specified flag while leaving others unchanged.
      *
      * @param definition The [io.amichne.konditional.core.internal.FlagDefinition] to update
-     * @param S The EncodableValue wrapper type
-     * @param T The actual value type
+     * @param S The type of the flag's value
      * @param C The type of the context used for evaluation
      */
-<<<<<<< HEAD
-    override fun <S : EncodableValue<T>, T : Any, C : Context> update(definition: FeatureFlag<S, T, C>) {
-=======
     override fun <S : io.amichne.konditional.core.types.EncodableValue<T>, T : Any, C : Context> update(definition: FlagDefinition<S, T, C>) {
->>>>>>> 17b7c477
         current.updateAndGet { currentSnapshot ->
             val mutableFlags = currentSnapshot.flags.toMutableMap()
             mutableFlags[definition.feature] = definition
