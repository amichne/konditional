--- conflicted
+++ resolved
@@ -2,10 +2,6 @@
 
 /**
  * Enum representing the supported value types for feature flags.
- *
- * Includes:
- * - Primitives: BOOLEAN, STRING, INT, LONG, DOUBLE
- * - Complex: JSON (for objects, data classes, etc.)
  */
 enum class ValueType {
     BOOLEAN,
@@ -13,9 +9,5 @@
     INT,
     LONG,
     DOUBLE,
-<<<<<<< HEAD
-    JSON,  // For JSON objects and complex types
-=======
     JSON,
->>>>>>> 17b7c477
 }