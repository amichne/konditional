--- conflicted
+++ resolved
@@ -12,18 +12,8 @@
  * @param C The context type used for rule evaluation
  */
 @ConsistentCopyVisibility
-<<<<<<< HEAD
-data class ConditionalValue<S : EncodableValue<T>, T : Any, C : Context> private constructor(
-    val rule: Rule<C>,
-    val value: T,
-) {
-    companion object {
-        internal fun <S : EncodableValue<T>, T : Any, C : Context> Rule<C>.targetedBy(value: T): ConditionalValue<S, T, C> =
-            ConditionalValue(this, value)
-=======
 internal data class ConditionalValue<S : EncodableValue<T>, T : Any, C : Context> private constructor(val rule: Rule<C>, val value: T) {
     companion object {
         internal fun <S : EncodableValue<T>, T : Any, C : Context> Rule<C>.targetedBy(value: T): ConditionalValue<S, T, C> = ConditionalValue(this, value)
->>>>>>> 17b7c477
     }
 }