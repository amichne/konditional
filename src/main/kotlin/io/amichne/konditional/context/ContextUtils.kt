--- conflicted
+++ resolved
@@ -1,5 +1,4 @@
 package io.amichne.konditional.context
-import io.amichne.konditional.core.types.EncodableValue
 
 import io.amichne.konditional.core.Feature
 import io.amichne.konditional.core.FlagDefinition
@@ -17,21 +16,13 @@
  * @param registry The [io.amichne.konditional.core.FlagRegistry] to use (defaults to [SingletonFlagRegistry])
  * @return The evaluated value of type [T]
  * @throws IllegalStateException if the flag is not found in the registry
-<<<<<<< HEAD
- * @param S The EncodableValue wrapper type
-=======
  * @param S The EncodableValue type wrapping the actual value
->>>>>>> 17b7c477
  * @param T The actual value type
  * @param C The type of the context
  */
 @Suppress("UNCHECKED_CAST")
 fun <S : EncodableValue<T>, T : Any, C : Context> C.evaluate(
-<<<<<<< HEAD
-    key: Conditional<S, T, C>,
-=======
     key: Feature<S, T, C>,
->>>>>>> 17b7c477
     registry: FlagRegistry = FlagRegistry
 ): T {
     val flag = registry.featureFlag(key)
@@ -52,13 +43,7 @@
  * @param C The type of the context
  */
 @Suppress("UNCHECKED_CAST")
-<<<<<<< HEAD
-fun <C : Context> C.evaluate(registry: FlagRegistry = FlagRegistry): Map<Conditional<*, *, *>, Any?> =
-    registry.allFlags().mapValues { (_, flag) ->
-        (flag as? FeatureFlag<*, *, C>)?.evaluate(this)
-=======
 fun <C : Context> C.evaluate(registry: FlagRegistry = FlagRegistry): Map<Feature<*, *, *>, Any?> =
     registry.allFlags().mapValues { (_, flag) ->
         (flag as? FlagDefinition<*, *, C>)?.evaluate(this)
->>>>>>> 17b7c477
     }