--- conflicted
+++ resolved
@@ -22,12 +22,7 @@
 - defaults are meaningful
 - you want the smallest call-site surface
 
-<<<<<<< HEAD
 Evaluation is always via `Feature.evaluate(...)` (or `evaluateWithReason(...)`) and requires an explicit `Context`.
-=======
-`feature { ... }` still exists as an optional helper when your receiver implements both
-`ContextAware<C>` and `FeatureAware<M>`, but it is not required for normal usage.
->>>>>>> 24f5cf5a
 
 ---
 
@@ -89,12 +84,8 @@
 val info = RolloutBucketing.explain(
     stableId = context.stableId,
     featureKey = Features.darkMode.key,
-<<<<<<< HEAD
     salt = Features.flag(Features.darkMode).salt,
-=======
-    salt = Namespace.Global.flag(Features.darkMode).salt,
->>>>>>> 24f5cf5a
-    rollout = Rampup.of(10.0),
+    rollout = RampUp.of(10.0),
 )
 println(info)
 ```
